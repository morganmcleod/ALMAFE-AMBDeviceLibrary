--- conflicted
+++ resolved
@@ -145,13 +145,8 @@
             if len(pllVList) == 1:
                 pll = pllVList[0]
                 # Lock at tune_zero
-<<<<<<< HEAD
-                self.setNullLoopIntegrator(True)
-                sleep(0.1);
-=======
                 # Disable the PLL and reset the integrator
                 self.setNullLoopIntegrator(True)
->>>>>>> 1b43b4b9
                 self.setYTOCourseTune(pll['courseTune'])
                 sleep(0.1);
                 self.setNullLoopIntegrator(False)
@@ -202,16 +197,6 @@
                 self.logger.info(f"lockPLL:ponts-4: tuneZero={tuneZero} x0={x0} x1={x1} y0={y0} y1={y1} slope={slope}")
 
                 # Lock at tune_zero
-<<<<<<< HEAD
-                self.setNullLoopIntegrator(True)
-                sleep(0.1);
-                self.setYTOCourseTune(tuneZero)
-                # Wait 200 ms to stabilize
-                sleep(0.2)
-                self.setNullLoopIntegrator(True)
-                sleep(0.1);
-
-=======
                 # Disable the PLL and reset the integrator
                 self.setNullLoopIntegrator(True)
                 self.setYTOCourseTune(tuneZero)
@@ -220,7 +205,6 @@
                 # Disable the PLL and reset the integrator
                 self.setNullLoopIntegrator(False)
                 
->>>>>>> 1b43b4b9
                 # Clear unlock detect:
                 self.clearUnlockDetect()
 
